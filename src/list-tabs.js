--- conflicted
+++ resolved
@@ -35,13 +35,9 @@
         subtitle: url,
         windowIndex: w,
         tabIndex: t,
+        quicklookurl: url,
         arg: `${w},${t},${url}`,
-<<<<<<< HEAD
         match: `${title} ${matchUrl.replaceAll(/[^\w]/g, " ")}`,
-=======
-        quicklookurl: url,
-        match: `${title} ${matchUrl}`,
->>>>>>> 92c877d6
       };
     }
   }
